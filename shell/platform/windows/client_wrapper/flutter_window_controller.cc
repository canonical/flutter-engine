--- conflicted
+++ resolved
@@ -1,580 +1,568 @@
-#include "include/flutter/flutter_window_controller.h"
-
-#include "include/flutter/encodable_value.h"
-#include "include/flutter/standard_method_codec.h"
-
-#include <dwmapi.h>
-
-namespace {
-
-auto const* const kChannel{"flutter/windowing"};
-auto const* const kErrorCodeInvalidValue{"INVALID_VALUE"};
-auto const* const kErrorCodeUnavailable{"UNAVAILABLE"};
-
-// Controls whether satellites are hidden when their top-level window
-// and all its children become inactive.
-bool g_enable_satellite_hiding{true};
-
-// Retrieves the value associated with |key| from |map|, ensuring it matches
-// the expected type |T|. Returns the value if found and correctly typed,
-// otherwise logs an error in |result| and returns std::nullopt.
-template <typename T>
-auto getSingleValueForKeyOrSendError(
-    std::string const& key,
-    flutter::EncodableMap const* map,
-    std::unique_ptr<flutter::MethodResult<>>& result) -> std::optional<T> {
-  if (auto const it{map->find(flutter::EncodableValue(key))};
-      it != map->end()) {
-    if (auto const* const value{std::get_if<T>(&it->second)}) {
-      return *value;
-    } else {
-      result->Error(kErrorCodeInvalidValue, "Value for '" + key +
-                                                "' key must be of type '" +
-                                                typeid(T).name() + "'.");
-    }
-  } else {
-    result->Error(kErrorCodeInvalidValue,
-                  "Map does not contain required '" + key + "' key.");
-  }
-  return std::nullopt;
-}
-
-// Retrieves a list of values associated with |key| from |map|, ensuring the
-// list has |Size| elements, all of type |T|. Returns the list if found and
-// valid, otherwise logs an error in |result| and returns std::nullopt.
-template <typename T, size_t Size>
-auto getListValuesForKeyOrSendError(
-    std::string const& key,
-    flutter::EncodableMap const* map,
-    std::unique_ptr<flutter::MethodResult<>>& result)
-    -> std::optional<std::vector<T>> {
-  if (auto const it{map->find(flutter::EncodableValue(key))};
-      it != map->end()) {
-    if (auto const* const array{
-            std::get_if<std::vector<flutter::EncodableValue>>(&it->second)}) {
-      if (array->size() != Size) {
-        result->Error(kErrorCodeInvalidValue,
-                      "Array for '" + key + "' key must have " +
-                          std::to_string(Size) + " values.");
-        return std::nullopt;
-      }
-      std::vector<T> decoded_values;
-      for (auto const& value : *array) {
-        if (std::holds_alternative<T>(value)) {
-          decoded_values.push_back(std::get<T>(value));
-        } else {
-          result->Error(kErrorCodeInvalidValue,
-                        "Array for '" + key +
-                            "' key must only have values of type '" +
-                            typeid(T).name() + "'.");
-          return std::nullopt;
-        }
-      }
-      return decoded_values;
-    } else {
-      result->Error(kErrorCodeInvalidValue,
-                    "Value for '" + key + "' key must be an array.");
-    }
-  } else {
-    result->Error(kErrorCodeInvalidValue,
-                  "Map does not contain required '" + key + "' key.");
-  }
-  return std::nullopt;
-}
-
-// Converts a |flutter::FlutterWindowArchetype| to its corresponding wide
-// string representation.
-auto archetypeToWideString(flutter::FlutterWindowArchetype archetype)
-    -> std::wstring {
-  switch (archetype) {
-    case flutter::FlutterWindowArchetype::regular:
-      return L"regular";
-    case flutter::FlutterWindowArchetype::floating_regular:
-      return L"floating_regular";
-    case flutter::FlutterWindowArchetype::dialog:
-      return L"dialog";
-    case flutter::FlutterWindowArchetype::satellite:
-      return L"satellite";
-    case flutter::FlutterWindowArchetype::popup:
-      return L"popup";
-    case flutter::FlutterWindowArchetype::tip:
-      return L"tip";
-  }
-  std::cerr
-      << "Unhandled window archetype encountered in archetypeToWideString: "
-      << static_cast<int>(archetype) << "\n";
-  std::abort();
-}
-
-void handleCreateWindow(flutter::FlutterWindowArchetype archetype,
-                        flutter::MethodCall<> const& call,
-                        std::unique_ptr<flutter::MethodResult<>>& result) {
-  auto const* const arguments{call.arguments()};
-  auto const* const map{std::get_if<flutter::EncodableMap>(arguments)};
-  if (!map) {
-    result->Error(kErrorCodeInvalidValue, "Method call argument is not a map.");
-    return;
-  }
-
-  std::wstring const title{archetypeToWideString(archetype)};
-
-  auto const size_list{
-      getListValuesForKeyOrSendError<int, 2>("size", map, result)};
-  if (!size_list) {
-    return;
-  }
-  if (size_list->at(0) < 0 || size_list->at(1) < 0) {
-    result->Error(kErrorCodeInvalidValue,
-                  "Values for 'size' key (" + std::to_string(size_list->at(0)) +
-                      ", " + std::to_string(size_list->at(1)) +
-                      ") must be nonnegative.");
-    return;
-  }
-
-  std::optional<flutter::FlutterWindowPositioner> positioner;
-<<<<<<< HEAD
-  std::optional<flutter::FlutterWindowRectangle> anchor_rect;
-=======
-  std::optional<flutter::FlutterWindowPositioner::Rect> anchor_rect;
->>>>>>> 09d42420
-
-  if (archetype == flutter::FlutterWindowArchetype::satellite ||
-      archetype == flutter::FlutterWindowArchetype::popup) {
-    if (auto const anchor_rect_it{
-            map->find(flutter::EncodableValue("anchorRect"))};
-        anchor_rect_it != map->end()) {
-      if (!anchor_rect_it->second.IsNull()) {
-        auto const anchor_rect_list{
-            getListValuesForKeyOrSendError<int, 4>("anchorRect", map, result)};
-        if (!anchor_rect_list) {
-          return;
-        }
-<<<<<<< HEAD
-        anchor_rect = flutter::FlutterWindowRectangle{
-            {.x = anchor_rect_list->at(0), .y = anchor_rect_list->at(1)},
-            {.width = anchor_rect_list->at(2),
-             .height = anchor_rect_list->at(3)}};
-=======
-        anchor_rect = flutter::FlutterWindowPositioner::Rect{
-            .x = anchor_rect_list->at(0),
-            .y = anchor_rect_list->at(1),
-            .width = anchor_rect_list->at(2),
-            .height = anchor_rect_list->at(3)};
->>>>>>> 09d42420
-      }
-    } else {
-      result->Error(kErrorCodeInvalidValue,
-                    "Map does not contain required 'anchorRect' key.");
-      return;
-    }
-
-    auto const positioner_parent_anchor{getSingleValueForKeyOrSendError<int>(
-        "positionerParentAnchor", map, result)};
-    if (!positioner_parent_anchor) {
-      return;
-    }
-    auto const positioner_child_anchor{getSingleValueForKeyOrSendError<int>(
-        "positionerChildAnchor", map, result)};
-    if (!positioner_child_anchor) {
-      return;
-    }
-    auto const child_anchor{
-        static_cast<flutter::FlutterWindowPositioner::Anchor>(
-            positioner_child_anchor.value())};
-
-    auto const positioner_offset_list{getListValuesForKeyOrSendError<int, 2>(
-        "positionerOffset", map, result)};
-    if (!positioner_offset_list) {
-      return;
-    }
-    auto const positioner_constraint_adjustment{
-        getSingleValueForKeyOrSendError<int>("positionerConstraintAdjustment",
-                                             map, result)};
-    if (!positioner_constraint_adjustment) {
-      return;
-    }
-    positioner = flutter::FlutterWindowPositioner{
-        .anchor_rect = anchor_rect,
-        .parent_anchor = static_cast<flutter::FlutterWindowPositioner::Anchor>(
-            positioner_parent_anchor.value()),
-        .child_anchor = child_anchor,
-        .offset = {.x = positioner_offset_list->at(0),
-                   .y = positioner_offset_list->at(1)},
-        .constraint_adjustment =
-            static_cast<flutter::FlutterWindowPositioner::ConstraintAdjustment>(
-                positioner_constraint_adjustment.value())};
-  }
-
-  std::optional<flutter::FlutterViewId> parent_view_id;
-  if (archetype == flutter::FlutterWindowArchetype::dialog ||
-      archetype == flutter::FlutterWindowArchetype::satellite ||
-      archetype == flutter::FlutterWindowArchetype::popup) {
-    if (auto const parent_it{map->find(flutter::EncodableValue("parent"))};
-        parent_it != map->end()) {
-      if (parent_it->second.IsNull()) {
-        if (archetype != flutter::FlutterWindowArchetype::dialog) {
-          result->Error(kErrorCodeInvalidValue,
-                        "Value for 'parent' key must not be null.");
-          return;
-        }
-      } else {
-        if (auto const* const parent{std::get_if<int>(&parent_it->second)}) {
-          parent_view_id = *parent >= 0
-                               ? std::optional<flutter::FlutterViewId>(*parent)
-                               : std::nullopt;
-          if (!parent_view_id.has_value() &&
-              (archetype == flutter::FlutterWindowArchetype::satellite ||
-               archetype == flutter::FlutterWindowArchetype::popup)) {
-            result->Error(kErrorCodeInvalidValue,
-                          "Value for 'parent' key (" +
-                              std::to_string(parent_view_id.value()) +
-                              ") must be nonnegative.");
-            return;
-          }
-        } else {
-          result->Error(kErrorCodeInvalidValue,
-                        "Value for 'parent' key must be of type int.");
-          return;
-        }
-      }
-    } else {
-      result->Error(kErrorCodeInvalidValue,
-                    "Map does not contain required 'parent' key.");
-      return;
-    }
-  }
-
-  if (auto const data_opt{
-          flutter::FlutterWindowController::instance().createWindow(
-              title, {.width = size_list->at(0), .height = size_list->at(1)},
-              archetype, positioner, parent_view_id)}) {
-    auto const& data{data_opt.value()};
-    result->Success(flutter::EncodableValue(flutter::EncodableMap{
-        {flutter::EncodableValue("viewId"),
-         flutter::EncodableValue(data.view_id)},
-        {flutter::EncodableValue("parentViewId"),
-         data.parent_id ? flutter::EncodableValue(data.parent_id.value())
-                        : flutter::EncodableValue()},
-        {flutter::EncodableValue("archetype"),
-         flutter::EncodableValue(static_cast<int>(data.archetype))},
-        {flutter::EncodableValue("width"),
-         flutter::EncodableValue(data.size.width)},
-        {flutter::EncodableValue("height"),
-         flutter::EncodableValue((data.size.height))}}));
-  } else {
-    result->Error(kErrorCodeUnavailable, "Can't create window.");
-  }
-}
-
-void handleDestroyWindow(flutter::MethodCall<> const& call,
-                         std::unique_ptr<flutter::MethodResult<>>& result) {
-  auto const* const arguments{call.arguments()};
-  auto const* const map{std::get_if<flutter::EncodableMap>(arguments)};
-  if (!map) {
-    result->Error(kErrorCodeInvalidValue, "Method call argument is not a map.");
-    return;
-  }
-
-  auto const view_id{
-      getSingleValueForKeyOrSendError<int>("viewId", map, result)};
-  if (!view_id) {
-    return;
-  }
-  if (view_id.value() < 0) {
-    result->Error(kErrorCodeInvalidValue, "Value for 'viewId' (" +
-                                              std::to_string(view_id.value()) +
-                                              ") must be nonnegative.");
-    return;
-  }
-
-  if (flutter::FlutterWindowController::instance().destroyWindow(
-          view_id.value(), true)) {
-    result->Success();
-  } else {
-    result->Error(kErrorCodeUnavailable, "Can't destroy window.");
-  }
-}
-
-auto getParentOrOwner(HWND window) -> HWND {
-  auto const parent{GetParent(window)};
-  return parent ? parent : GetWindow(window, GW_OWNER);
-}
-
-}  // namespace
-
-namespace flutter {
-
-void FlutterWindowController::initializeChannel() {
-  if (!channel_) {
-    channel_ = std::make_unique<MethodChannel<>>(
-        engine_->messenger(), kChannel, &StandardMethodCodec::GetInstance());
-    channel_->SetMethodCallHandler(
-        [this](MethodCall<> const& call,
-               std::unique_ptr<MethodResult<>> result) {
-          if (call.method_name() == "createRegularWindow") {
-            handleCreateWindow(FlutterWindowArchetype::regular, call, result);
-          } else if (call.method_name() == "createDialogWindow") {
-            handleCreateWindow(FlutterWindowArchetype::dialog, call, result);
-          } else if (call.method_name() == "createSatelliteWindow") {
-            handleCreateWindow(FlutterWindowArchetype::satellite, call, result);
-          } else if (call.method_name() == "createPopupWindow") {
-            handleCreateWindow(FlutterWindowArchetype::popup, call, result);
-          } else if (call.method_name() == "destroyWindow") {
-            handleDestroyWindow(call, result);
-          } else {
-            result->NotImplemented();
-          }
-        });
-  }
-}
-
-void FlutterWindowController::setEngine(std::shared_ptr<FlutterEngine> engine) {
-  std::lock_guard<std::mutex> const lock(mutex_);
-  engine_ = std::move(engine);
-  initializeChannel();
-}
-
-auto FlutterWindowController::createWindow(
-    std::wstring const& title,
-    FlutterWindowSize const& size,
-    FlutterWindowArchetype archetype,
-    std::optional<FlutterWindowPositioner> positioner,
-    std::optional<FlutterViewId> parent_view_id)
-    -> std::optional<FlutterWindowCreationResult> {
-  std::unique_lock lock(mutex_);
-  if (!engine_) {
-    std::cerr << "Cannot create window without an engine.\n";
-    return std::nullopt;
-  }
-
-  auto window{std::make_unique<FlutterWin32Window>(engine_)};
-
-  std::optional<HWND> const parent_hwnd{
-      parent_view_id.has_value() &&
-              windows_.find(parent_view_id.value()) != windows_.end()
-          ? std::optional<HWND>{windows_[parent_view_id.value()]->GetHandle()}
-          : std::nullopt};
-
-  lock.unlock();
-  if (!window->Create(title, size, archetype, parent_hwnd, positioner)) {
-    return std::nullopt;
-  }
-  lock.lock();
-
-  // Assume first window is the main window
-  if (windows_.empty()) {
-    window->SetQuitOnClose(true);
-  }
-
-  auto const view_id{window->flutter_controller()->view_id()};
-  windows_[view_id] = std::move(window);
-
-  cleanupClosedWindows();
-  sendOnWindowCreated(archetype, view_id, parent_view_id);
-
-  FlutterWindowCreationResult result{.view_id = view_id,
-                                     .parent_id = parent_view_id,
-                                     .archetype = archetype,
-                                     .size = getWindowSize(view_id)};
-
-  lock.unlock();
-
-  sendOnWindowResized(view_id);
-
-  return result;
-}
-
-auto FlutterWindowController::destroyWindow(FlutterViewId view_id,
-                                            bool destroy_native_window)
-    -> bool {
-  std::unique_lock lock(mutex_);
-  if (windows_.find(view_id) != windows_.end()) {
-    if (windows_[view_id]->GetQuitOnClose()) {
-      for (auto& [id, window] : windows_) {
-        if (id != view_id && window->flutter_controller()) {
-          lock.unlock();
-          DestroyWindow(window->GetHandle());
-          lock.lock();
-        }
-      }
-    }
-    if (destroy_native_window) {
-      auto const& window{windows_[view_id]};
-      lock.unlock();
-      if (window->archetype_ == FlutterWindowArchetype::dialog &&
-          GetWindow(window->GetHandle(), GW_OWNER)) {
-        // Temporarily disable satellite hiding. This prevents satellites from
-        // flickering because of briefly hiding and showing between the
-        // destruction of a modal dialog and the transfer of focus to the owner
-        // window.
-        g_enable_satellite_hiding = false;
-      }
-      DestroyWindow(window->GetHandle());
-      g_enable_satellite_hiding = true;
-      lock.lock();
-    } else {
-      sendOnWindowDestroyed(view_id);
-    }
-    return true;
-  }
-  return false;
-}
-
-void FlutterWindowController::cleanupClosedWindows() {
-  auto const first_window_with_null_controller{[&] {
-    return std::find_if(windows_.begin(), windows_.end(),
-                        [](auto const& window) {
-                          return !window.second->flutter_controller();
-                        });
-  }};
-
-  auto it{first_window_with_null_controller()};
-  while (it != windows_.end()) {
-    windows_.erase(it);
-    it = first_window_with_null_controller();
-  }
-}
-
-auto FlutterWindowController::windows() const -> ViewWindowMap const& {
-  std::lock_guard const lock(mutex_);
-  return windows_;
-}
-
-auto FlutterWindowController::channel() const
-    -> std::unique_ptr<MethodChannel<>> const& {
-  std::lock_guard const lock(mutex_);
-  return channel_;
-};
-
-void FlutterWindowController::sendOnWindowCreated(
-    FlutterWindowArchetype archetype,
-    FlutterViewId view_id,
-    std::optional<FlutterViewId> parent_view_id) const {
-  if (channel_) {
-    channel_->InvokeMethod(
-        "onWindowCreated",
-        std::make_unique<EncodableValue>(EncodableMap{
-            {EncodableValue("viewId"), EncodableValue(view_id)},
-            {EncodableValue("parentViewId"),
-             parent_view_id ? EncodableValue(parent_view_id.value())
-                            : EncodableValue()},
-            {EncodableValue("archetype"),
-             EncodableValue(static_cast<int>(archetype))}}));
-  }
-}
-
-void FlutterWindowController::sendOnWindowDestroyed(
-    FlutterViewId view_id) const {
-  if (channel_) {
-    channel_->InvokeMethod(
-        "onWindowDestroyed",
-        std::make_unique<EncodableValue>(EncodableMap{
-            {EncodableValue("viewId"), EncodableValue(view_id)},
-        }));
-  }
-}
-
-void FlutterWindowController::sendOnWindowResized(FlutterViewId view_id) const {
-  std::lock_guard const lock(mutex_);
-  if (channel_) {
-    auto size = getWindowSize(view_id);
-    channel_->InvokeMethod(
-        "onWindowResized",
-        std::make_unique<EncodableValue>(EncodableMap{
-            {EncodableValue("viewId"), EncodableValue(view_id)},
-            {EncodableValue("width"), EncodableValue(size.width)},
-            {EncodableValue("height"), EncodableValue(size.height)}}));
-  }
-}
-
-FlutterWindowSize FlutterWindowController::getWindowSize(
-    flutter::FlutterViewId view_id) const {
-  auto* const hwnd{windows_.at(view_id)->GetHandle()};
-  RECT frame;
-  if (FAILED(DwmGetWindowAttribute(hwnd, DWMWA_EXTENDED_FRAME_BOUNDS, &frame,
-                                   sizeof(frame)))) {
-    GetWindowRect(hwnd, &frame);
-  }
-
-  // Convert to logical coordinates
-  auto const dpr{FlutterDesktopGetDpiForHWND(hwnd) /
-                 static_cast<double>(USER_DEFAULT_SCREEN_DPI)};
-  frame.left = static_cast<LONG>(frame.left / dpr);
-  frame.top = static_cast<LONG>(frame.top / dpr);
-  frame.right = static_cast<LONG>(frame.right / dpr);
-  frame.bottom = static_cast<LONG>(frame.bottom / dpr);
-
-  auto const width{frame.right - frame.left};
-  auto const height{frame.bottom - frame.top};
-  return {static_cast<int>(width), static_cast<int>(height)};
-}
-
-void FlutterWindowController::hideWindowsSatellites(HWND opt_out_window) {
-  if (!g_enable_satellite_hiding) {
-    return;
-  }
-
-  // Helper function to check whether |window| is a descendant of |ancestor|.
-  auto const is_descendant_of{[](HWND window, HWND ancestor) -> bool {
-    auto current{ancestor};
-    while (current) {
-      current = getParentOrOwner(current);
-      if (current == window) {
-        return true;
-      }
-    }
-    return false;
-  }};
-
-  // Helper function to check whether |window| has a child dialog.
-  auto const has_dialog{[](Win32Window* window) -> bool {
-    for (auto* const child : window->children_) {
-      if (child->archetype_ == FlutterWindowArchetype::dialog) {
-        return true;
-      }
-    }
-    return false;
-  }};
-
-  std::lock_guard const lock(mutex_);
-  for (auto const& [_, window] : windows_) {
-    if (window->window_handle_ == opt_out_window ||
-        is_descendant_of(window->window_handle_, opt_out_window)) {
-      continue;
-    }
-
-    for (auto* const child : window->children_) {
-      if (child->archetype_ != FlutterWindowArchetype::satellite) {
-        continue;
-      }
-      if (!has_dialog(child)) {
-        ShowWindow(child->window_handle_, SW_HIDE);
-      }
-    }
-  }
-}
-
-void FlutterWindowController::showWindowAndAncestorsSatellites(HWND window) {
-  if (!g_enable_satellite_hiding) {
-    return;
-  }
-
-  auto current{window};
-  while (current) {
-    for (auto* const child :
-         Win32Window::GetThisFromHandle(current)->children_) {
-      if (child->archetype_ == FlutterWindowArchetype::satellite) {
-        ShowWindow(child->window_handle_, SW_SHOWNOACTIVATE);
-      }
-    }
-    current = getParentOrOwner(current);
-  }
-
-  // Hide satellites of all other top-level windows
-  if (Win32Window::GetThisFromHandle(window)->archetype_ !=
-      FlutterWindowArchetype::satellite) {
-    hideWindowsSatellites(window);
-  }
-}
-
-}  // namespace flutter
+#include "include/flutter/flutter_window_controller.h"
+
+#include "include/flutter/encodable_value.h"
+#include "include/flutter/standard_method_codec.h"
+
+#include <dwmapi.h>
+
+namespace {
+
+auto const* const kChannel{"flutter/windowing"};
+auto const* const kErrorCodeInvalidValue{"INVALID_VALUE"};
+auto const* const kErrorCodeUnavailable{"UNAVAILABLE"};
+
+// Controls whether satellites are hidden when their top-level window
+// and all its children become inactive.
+bool g_enable_satellite_hiding{true};
+
+// Retrieves the value associated with |key| from |map|, ensuring it matches
+// the expected type |T|. Returns the value if found and correctly typed,
+// otherwise logs an error in |result| and returns std::nullopt.
+template <typename T>
+auto getSingleValueForKeyOrSendError(
+    std::string const& key,
+    flutter::EncodableMap const* map,
+    std::unique_ptr<flutter::MethodResult<>>& result) -> std::optional<T> {
+  if (auto const it{map->find(flutter::EncodableValue(key))};
+      it != map->end()) {
+    if (auto const* const value{std::get_if<T>(&it->second)}) {
+      return *value;
+    } else {
+      result->Error(kErrorCodeInvalidValue, "Value for '" + key +
+                                                "' key must be of type '" +
+                                                typeid(T).name() + "'.");
+    }
+  } else {
+    result->Error(kErrorCodeInvalidValue,
+                  "Map does not contain required '" + key + "' key.");
+  }
+  return std::nullopt;
+}
+
+// Retrieves a list of values associated with |key| from |map|, ensuring the
+// list has |Size| elements, all of type |T|. Returns the list if found and
+// valid, otherwise logs an error in |result| and returns std::nullopt.
+template <typename T, size_t Size>
+auto getListValuesForKeyOrSendError(
+    std::string const& key,
+    flutter::EncodableMap const* map,
+    std::unique_ptr<flutter::MethodResult<>>& result)
+    -> std::optional<std::vector<T>> {
+  if (auto const it{map->find(flutter::EncodableValue(key))};
+      it != map->end()) {
+    if (auto const* const array{
+            std::get_if<std::vector<flutter::EncodableValue>>(&it->second)}) {
+      if (array->size() != Size) {
+        result->Error(kErrorCodeInvalidValue,
+                      "Array for '" + key + "' key must have " +
+                          std::to_string(Size) + " values.");
+        return std::nullopt;
+      }
+      std::vector<T> decoded_values;
+      for (auto const& value : *array) {
+        if (std::holds_alternative<T>(value)) {
+          decoded_values.push_back(std::get<T>(value));
+        } else {
+          result->Error(kErrorCodeInvalidValue,
+                        "Array for '" + key +
+                            "' key must only have values of type '" +
+                            typeid(T).name() + "'.");
+          return std::nullopt;
+        }
+      }
+      return decoded_values;
+    } else {
+      result->Error(kErrorCodeInvalidValue,
+                    "Value for '" + key + "' key must be an array.");
+    }
+  } else {
+    result->Error(kErrorCodeInvalidValue,
+                  "Map does not contain required '" + key + "' key.");
+  }
+  return std::nullopt;
+}
+
+// Converts a |flutter::FlutterWindowArchetype| to its corresponding wide
+// string representation.
+auto archetypeToWideString(flutter::FlutterWindowArchetype archetype)
+    -> std::wstring {
+  switch (archetype) {
+    case flutter::FlutterWindowArchetype::regular:
+      return L"regular";
+    case flutter::FlutterWindowArchetype::floating_regular:
+      return L"floating_regular";
+    case flutter::FlutterWindowArchetype::dialog:
+      return L"dialog";
+    case flutter::FlutterWindowArchetype::satellite:
+      return L"satellite";
+    case flutter::FlutterWindowArchetype::popup:
+      return L"popup";
+    case flutter::FlutterWindowArchetype::tip:
+      return L"tip";
+  }
+  std::cerr
+      << "Unhandled window archetype encountered in archetypeToWideString: "
+      << static_cast<int>(archetype) << "\n";
+  std::abort();
+}
+
+void handleCreateWindow(flutter::FlutterWindowArchetype archetype,
+                        flutter::MethodCall<> const& call,
+                        std::unique_ptr<flutter::MethodResult<>>& result) {
+  auto const* const arguments{call.arguments()};
+  auto const* const map{std::get_if<flutter::EncodableMap>(arguments)};
+  if (!map) {
+    result->Error(kErrorCodeInvalidValue, "Method call argument is not a map.");
+    return;
+  }
+
+  std::wstring const title{archetypeToWideString(archetype)};
+
+  auto const size_list{
+      getListValuesForKeyOrSendError<int, 2>("size", map, result)};
+  if (!size_list) {
+    return;
+  }
+  if (size_list->at(0) < 0 || size_list->at(1) < 0) {
+    result->Error(kErrorCodeInvalidValue,
+                  "Values for 'size' key (" + std::to_string(size_list->at(0)) +
+                      ", " + std::to_string(size_list->at(1)) +
+                      ") must be nonnegative.");
+    return;
+  }
+
+  std::optional<flutter::FlutterWindowPositioner> positioner;
+  std::optional<flutter::FlutterWindowRectangle> anchor_rect;
+
+  if (archetype == flutter::FlutterWindowArchetype::satellite ||
+      archetype == flutter::FlutterWindowArchetype::popup) {
+    if (auto const anchor_rect_it{
+            map->find(flutter::EncodableValue("anchorRect"))};
+        anchor_rect_it != map->end()) {
+      if (!anchor_rect_it->second.IsNull()) {
+        auto const anchor_rect_list{
+            getListValuesForKeyOrSendError<int, 4>("anchorRect", map, result)};
+        if (!anchor_rect_list) {
+          return;
+        }
+        anchor_rect = flutter::FlutterWindowRectangle{
+            {.x = anchor_rect_list->at(0), .y = anchor_rect_list->at(1)},
+            {.width = anchor_rect_list->at(2),
+             .height = anchor_rect_list->at(3)}};
+      }
+    } else {
+      result->Error(kErrorCodeInvalidValue,
+                    "Map does not contain required 'anchorRect' key.");
+      return;
+    }
+
+    auto const positioner_parent_anchor{getSingleValueForKeyOrSendError<int>(
+        "positionerParentAnchor", map, result)};
+    if (!positioner_parent_anchor) {
+      return;
+    }
+    auto const positioner_child_anchor{getSingleValueForKeyOrSendError<int>(
+        "positionerChildAnchor", map, result)};
+    if (!positioner_child_anchor) {
+      return;
+    }
+    auto const child_anchor{
+        static_cast<flutter::FlutterWindowPositioner::Anchor>(
+            positioner_child_anchor.value())};
+
+    auto const positioner_offset_list{getListValuesForKeyOrSendError<int, 2>(
+        "positionerOffset", map, result)};
+    if (!positioner_offset_list) {
+      return;
+    }
+    auto const positioner_constraint_adjustment{
+        getSingleValueForKeyOrSendError<int>("positionerConstraintAdjustment",
+                                             map, result)};
+    if (!positioner_constraint_adjustment) {
+      return;
+    }
+    positioner = flutter::FlutterWindowPositioner{
+        .anchor_rect = anchor_rect,
+        .parent_anchor = static_cast<flutter::FlutterWindowPositioner::Anchor>(
+            positioner_parent_anchor.value()),
+        .child_anchor = child_anchor,
+        .offset = {.x = positioner_offset_list->at(0),
+                   .y = positioner_offset_list->at(1)},
+        .constraint_adjustment =
+            static_cast<flutter::FlutterWindowPositioner::ConstraintAdjustment>(
+                positioner_constraint_adjustment.value())};
+  }
+
+  std::optional<flutter::FlutterViewId> parent_view_id;
+  if (archetype == flutter::FlutterWindowArchetype::dialog ||
+      archetype == flutter::FlutterWindowArchetype::satellite ||
+      archetype == flutter::FlutterWindowArchetype::popup) {
+    if (auto const parent_it{map->find(flutter::EncodableValue("parent"))};
+        parent_it != map->end()) {
+      if (parent_it->second.IsNull()) {
+        if (archetype != flutter::FlutterWindowArchetype::dialog) {
+          result->Error(kErrorCodeInvalidValue,
+                        "Value for 'parent' key must not be null.");
+          return;
+        }
+      } else {
+        if (auto const* const parent{std::get_if<int>(&parent_it->second)}) {
+          parent_view_id = *parent >= 0
+                               ? std::optional<flutter::FlutterViewId>(*parent)
+                               : std::nullopt;
+          if (!parent_view_id.has_value() &&
+              (archetype == flutter::FlutterWindowArchetype::satellite ||
+               archetype == flutter::FlutterWindowArchetype::popup)) {
+            result->Error(kErrorCodeInvalidValue,
+                          "Value for 'parent' key (" +
+                              std::to_string(parent_view_id.value()) +
+                              ") must be nonnegative.");
+            return;
+          }
+        } else {
+          result->Error(kErrorCodeInvalidValue,
+                        "Value for 'parent' key must be of type int.");
+          return;
+        }
+      }
+    } else {
+      result->Error(kErrorCodeInvalidValue,
+                    "Map does not contain required 'parent' key.");
+      return;
+    }
+  }
+
+  if (auto const data_opt{
+          flutter::FlutterWindowController::instance().createWindow(
+              title, {.width = size_list->at(0), .height = size_list->at(1)},
+              archetype, positioner, parent_view_id)}) {
+    auto const& data{data_opt.value()};
+    result->Success(flutter::EncodableValue(flutter::EncodableMap{
+        {flutter::EncodableValue("viewId"),
+         flutter::EncodableValue(data.view_id)},
+        {flutter::EncodableValue("parentViewId"),
+         data.parent_id ? flutter::EncodableValue(data.parent_id.value())
+                        : flutter::EncodableValue()},
+        {flutter::EncodableValue("archetype"),
+         flutter::EncodableValue(static_cast<int>(data.archetype))},
+        {flutter::EncodableValue("width"),
+         flutter::EncodableValue(data.size.width)},
+        {flutter::EncodableValue("height"),
+         flutter::EncodableValue((data.size.height))}}));
+  } else {
+    result->Error(kErrorCodeUnavailable, "Can't create window.");
+  }
+}
+
+void handleDestroyWindow(flutter::MethodCall<> const& call,
+                         std::unique_ptr<flutter::MethodResult<>>& result) {
+  auto const* const arguments{call.arguments()};
+  auto const* const map{std::get_if<flutter::EncodableMap>(arguments)};
+  if (!map) {
+    result->Error(kErrorCodeInvalidValue, "Method call argument is not a map.");
+    return;
+  }
+
+  auto const view_id{
+      getSingleValueForKeyOrSendError<int>("viewId", map, result)};
+  if (!view_id) {
+    return;
+  }
+  if (view_id.value() < 0) {
+    result->Error(kErrorCodeInvalidValue, "Value for 'viewId' (" +
+                                              std::to_string(view_id.value()) +
+                                              ") must be nonnegative.");
+    return;
+  }
+
+  if (flutter::FlutterWindowController::instance().destroyWindow(
+          view_id.value(), true)) {
+    result->Success();
+  } else {
+    result->Error(kErrorCodeUnavailable, "Can't destroy window.");
+  }
+}
+
+auto getParentOrOwner(HWND window) -> HWND {
+  auto const parent{GetParent(window)};
+  return parent ? parent : GetWindow(window, GW_OWNER);
+}
+
+}  // namespace
+
+namespace flutter {
+
+void FlutterWindowController::initializeChannel() {
+  if (!channel_) {
+    channel_ = std::make_unique<MethodChannel<>>(
+        engine_->messenger(), kChannel, &StandardMethodCodec::GetInstance());
+    channel_->SetMethodCallHandler(
+        [this](MethodCall<> const& call,
+               std::unique_ptr<MethodResult<>> result) {
+          if (call.method_name() == "createRegularWindow") {
+            handleCreateWindow(FlutterWindowArchetype::regular, call, result);
+          } else if (call.method_name() == "createDialogWindow") {
+            handleCreateWindow(FlutterWindowArchetype::dialog, call, result);
+          } else if (call.method_name() == "createSatelliteWindow") {
+            handleCreateWindow(FlutterWindowArchetype::satellite, call, result);
+          } else if (call.method_name() == "createPopupWindow") {
+            handleCreateWindow(FlutterWindowArchetype::popup, call, result);
+          } else if (call.method_name() == "destroyWindow") {
+            handleDestroyWindow(call, result);
+          } else {
+            result->NotImplemented();
+          }
+        });
+  }
+}
+
+void FlutterWindowController::setEngine(std::shared_ptr<FlutterEngine> engine) {
+  std::lock_guard<std::mutex> const lock(mutex_);
+  engine_ = std::move(engine);
+  initializeChannel();
+}
+
+auto FlutterWindowController::createWindow(
+    std::wstring const& title,
+    FlutterWindowSize const& size,
+    FlutterWindowArchetype archetype,
+    std::optional<FlutterWindowPositioner> positioner,
+    std::optional<FlutterViewId> parent_view_id)
+    -> std::optional<FlutterWindowCreationResult> {
+  std::unique_lock lock(mutex_);
+  if (!engine_) {
+    std::cerr << "Cannot create window without an engine.\n";
+    return std::nullopt;
+  }
+
+  auto window{std::make_unique<FlutterWin32Window>(engine_)};
+
+  std::optional<HWND> const parent_hwnd{
+      parent_view_id.has_value() &&
+              windows_.find(parent_view_id.value()) != windows_.end()
+          ? std::optional<HWND>{windows_[parent_view_id.value()]->GetHandle()}
+          : std::nullopt};
+
+  lock.unlock();
+  if (!window->Create(title, size, archetype, parent_hwnd, positioner)) {
+    return std::nullopt;
+  }
+  lock.lock();
+
+  // Assume first window is the main window
+  if (windows_.empty()) {
+    window->SetQuitOnClose(true);
+  }
+
+  auto const view_id{window->flutter_controller()->view_id()};
+  windows_[view_id] = std::move(window);
+
+  cleanupClosedWindows();
+  sendOnWindowCreated(archetype, view_id, parent_view_id);
+
+  FlutterWindowCreationResult result{.view_id = view_id,
+                                     .parent_id = parent_view_id,
+                                     .archetype = archetype,
+                                     .size = getWindowSize(view_id)};
+
+  lock.unlock();
+
+  sendOnWindowResized(view_id);
+
+  return result;
+}
+
+auto FlutterWindowController::destroyWindow(FlutterViewId view_id,
+                                            bool destroy_native_window)
+    -> bool {
+  std::unique_lock lock(mutex_);
+  if (windows_.find(view_id) != windows_.end()) {
+    if (windows_[view_id]->GetQuitOnClose()) {
+      for (auto& [id, window] : windows_) {
+        if (id != view_id && window->flutter_controller()) {
+          lock.unlock();
+          DestroyWindow(window->GetHandle());
+          lock.lock();
+        }
+      }
+    }
+    if (destroy_native_window) {
+      auto const& window{windows_[view_id]};
+      lock.unlock();
+      if (window->archetype_ == FlutterWindowArchetype::dialog &&
+          GetWindow(window->GetHandle(), GW_OWNER)) {
+        // Temporarily disable satellite hiding. This prevents satellites from
+        // flickering because of briefly hiding and showing between the
+        // destruction of a modal dialog and the transfer of focus to the owner
+        // window.
+        g_enable_satellite_hiding = false;
+      }
+      DestroyWindow(window->GetHandle());
+      g_enable_satellite_hiding = true;
+      lock.lock();
+    } else {
+      sendOnWindowDestroyed(view_id);
+    }
+    return true;
+  }
+  return false;
+}
+
+void FlutterWindowController::cleanupClosedWindows() {
+  auto const first_window_with_null_controller{[&] {
+    return std::find_if(windows_.begin(), windows_.end(),
+                        [](auto const& window) {
+                          return !window.second->flutter_controller();
+                        });
+  }};
+
+  auto it{first_window_with_null_controller()};
+  while (it != windows_.end()) {
+    windows_.erase(it);
+    it = first_window_with_null_controller();
+  }
+}
+
+auto FlutterWindowController::windows() const -> ViewWindowMap const& {
+  std::lock_guard const lock(mutex_);
+  return windows_;
+}
+
+auto FlutterWindowController::channel() const
+    -> std::unique_ptr<MethodChannel<>> const& {
+  std::lock_guard const lock(mutex_);
+  return channel_;
+};
+
+void FlutterWindowController::sendOnWindowCreated(
+    FlutterWindowArchetype archetype,
+    FlutterViewId view_id,
+    std::optional<FlutterViewId> parent_view_id) const {
+  if (channel_) {
+    channel_->InvokeMethod(
+        "onWindowCreated",
+        std::make_unique<EncodableValue>(EncodableMap{
+            {EncodableValue("viewId"), EncodableValue(view_id)},
+            {EncodableValue("parentViewId"),
+             parent_view_id ? EncodableValue(parent_view_id.value())
+                            : EncodableValue()},
+            {EncodableValue("archetype"),
+             EncodableValue(static_cast<int>(archetype))}}));
+  }
+}
+
+void FlutterWindowController::sendOnWindowDestroyed(
+    FlutterViewId view_id) const {
+  if (channel_) {
+    channel_->InvokeMethod(
+        "onWindowDestroyed",
+        std::make_unique<EncodableValue>(EncodableMap{
+            {EncodableValue("viewId"), EncodableValue(view_id)},
+        }));
+  }
+}
+
+void FlutterWindowController::sendOnWindowResized(FlutterViewId view_id) const {
+  std::lock_guard const lock(mutex_);
+  if (channel_) {
+    auto size = getWindowSize(view_id);
+    channel_->InvokeMethod(
+        "onWindowResized",
+        std::make_unique<EncodableValue>(EncodableMap{
+            {EncodableValue("viewId"), EncodableValue(view_id)},
+            {EncodableValue("width"), EncodableValue(size.width)},
+            {EncodableValue("height"), EncodableValue(size.height)}}));
+  }
+}
+
+FlutterWindowSize FlutterWindowController::getWindowSize(
+    flutter::FlutterViewId view_id) const {
+  auto* const hwnd{windows_.at(view_id)->GetHandle()};
+  RECT frame;
+  if (FAILED(DwmGetWindowAttribute(hwnd, DWMWA_EXTENDED_FRAME_BOUNDS, &frame,
+                                   sizeof(frame)))) {
+    GetWindowRect(hwnd, &frame);
+  }
+
+  // Convert to logical coordinates
+  auto const dpr{FlutterDesktopGetDpiForHWND(hwnd) /
+                 static_cast<double>(USER_DEFAULT_SCREEN_DPI)};
+  frame.left = static_cast<LONG>(frame.left / dpr);
+  frame.top = static_cast<LONG>(frame.top / dpr);
+  frame.right = static_cast<LONG>(frame.right / dpr);
+  frame.bottom = static_cast<LONG>(frame.bottom / dpr);
+
+  auto const width{frame.right - frame.left};
+  auto const height{frame.bottom - frame.top};
+  return {static_cast<int>(width), static_cast<int>(height)};
+}
+
+void FlutterWindowController::hideWindowsSatellites(HWND opt_out_window) {
+  if (!g_enable_satellite_hiding) {
+    return;
+  }
+
+  // Helper function to check whether |window| is a descendant of |ancestor|.
+  auto const is_descendant_of{[](HWND window, HWND ancestor) -> bool {
+    auto current{ancestor};
+    while (current) {
+      current = getParentOrOwner(current);
+      if (current == window) {
+        return true;
+      }
+    }
+    return false;
+  }};
+
+  // Helper function to check whether |window| has a child dialog.
+  auto const has_dialog{[](Win32Window* window) -> bool {
+    for (auto* const child : window->children_) {
+      if (child->archetype_ == FlutterWindowArchetype::dialog) {
+        return true;
+      }
+    }
+    return false;
+  }};
+
+  std::lock_guard const lock(mutex_);
+  for (auto const& [_, window] : windows_) {
+    if (window->window_handle_ == opt_out_window ||
+        is_descendant_of(window->window_handle_, opt_out_window)) {
+      continue;
+    }
+
+    for (auto* const child : window->children_) {
+      if (child->archetype_ != FlutterWindowArchetype::satellite) {
+        continue;
+      }
+      if (!has_dialog(child)) {
+        ShowWindow(child->window_handle_, SW_HIDE);
+      }
+    }
+  }
+}
+
+void FlutterWindowController::showWindowAndAncestorsSatellites(HWND window) {
+  if (!g_enable_satellite_hiding) {
+    return;
+  }
+
+  auto current{window};
+  while (current) {
+    for (auto* const child :
+         Win32Window::GetThisFromHandle(current)->children_) {
+      if (child->archetype_ == FlutterWindowArchetype::satellite) {
+        ShowWindow(child->window_handle_, SW_SHOWNOACTIVATE);
+      }
+    }
+    current = getParentOrOwner(current);
+  }
+
+  // Hide satellites of all other top-level windows
+  if (Win32Window::GetThisFromHandle(window)->archetype_ !=
+      FlutterWindowArchetype::satellite) {
+    hideWindowsSatellites(window);
+  }
+}
+
+}  // namespace flutter