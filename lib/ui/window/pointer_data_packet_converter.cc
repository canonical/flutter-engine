// Copyright 2013 The Flutter Authors. All rights reserved.
// Use of this source code is governed by a BSD-style license that can be
// found in the LICENSE file.

#include "flutter/lib/ui/window/pointer_data_packet_converter.h"

#include <cmath>
#include <cstring>

#include "flutter/fml/logging.h"

namespace flutter {

PointerDataPacketConverter::PointerDataPacketConverter(const Delegate& delegate)
    : delegate_(delegate) {}

PointerDataPacketConverter::~PointerDataPacketConverter() = default;

std::unique_ptr<PointerDataPacket> PointerDataPacketConverter::Convert(
    const PointerDataPacket& packet) {
  std::vector<PointerData> converted_pointers;
  // Converts each pointer data in the buffer and stores it in the
  // converted_pointers.
  for (size_t i = 0; i < packet.GetLength(); i++) {
    PointerData pointer_data = packet.GetPointerData(i);
    ConvertPointerData(pointer_data, converted_pointers);
  }

  // Writes converted_pointers into converted_packet.
  auto converted_packet =
      std::make_unique<flutter::PointerDataPacket>(converted_pointers.size());
  size_t count = 0;
  for (auto& converted_pointer : converted_pointers) {
    converted_packet->SetPointerData(count++, converted_pointer);
  }

  return converted_packet;
}

void PointerDataPacketConverter::ConvertPointerData(
    PointerData pointer_data,
    std::vector<PointerData>& converted_pointers) {
  // Ignores pointer events with an invalid view ID.
  if (!delegate_.ViewExists(pointer_data.view_id)) {
    return;
  }
  if (pointer_data.signal_kind == PointerData::SignalKind::kNone) {
    switch (pointer_data.change) {
      case PointerData::Change::kCancel: {
        // Android's three finger gesture will send a cancel event
        // to a non-existing pointer. Drops the cancel if pointer
        // is not previously added.
        // https://github.com/flutter/flutter/issues/20517
        auto iter = states_.find(pointer_data.device);
        if (iter != states_.end()) {
          PointerState state = iter->second;
          FML_DCHECK(state.is_down);
          UpdatePointerIdentifier(pointer_data, state, false);

          if (LocationNeedsUpdate(pointer_data, state)) {
            // Synthesizes a move event if the location does not match.
            PointerData synthesized_move_event = pointer_data;
            synthesized_move_event.change = PointerData::Change::kMove;
            synthesized_move_event.synthesized = 1;

            UpdateDeltaAndState(synthesized_move_event, state);
            converted_pointers.push_back(synthesized_move_event);
          }

          state.is_down = false;
          states_[pointer_data.device] = state;
          converted_pointers.push_back(pointer_data);
        }
        break;
      }
      case PointerData::Change::kAdd: {
<<<<<<< HEAD
        states_.erase(pointer_data.device);
        FML_DCHECK(states_.find(pointer_data.device) == states_.end());
=======
        auto iter = states_.find(pointer_data.device);
        if (iter != states_.end()) {
          // Synthesizes a remove event if the pointer was not previously
          // removed.
          PointerState state = iter->second;
          PointerData synthesized_data = pointer_data;
          synthesized_data.physical_x = state.physical_x;
          synthesized_data.physical_y = state.physical_y;
          synthesized_data.pan_x = state.pan_x;
          synthesized_data.pan_y = state.pan_y;
          synthesized_data.scale = state.scale;
          synthesized_data.rotation = state.rotation;
          synthesized_data.buttons = state.buttons;
          synthesized_data.synthesized = 1;

          // The framework expects an add event to always follow a remove event,
          // and remove events with invalid views are ignored.
          // To meet the framework's expectations, the view ID of the add event
          // is used for the remove event if the old view has been destroyed.
          if (delegate_.ViewExists(state.view_id)) {
            synthesized_data.view_id = state.view_id;

            if (state.is_down) {
              // Synthesizes cancel event if the pointer is down.
              PointerData synthesized_cancel_event = synthesized_data;
              synthesized_cancel_event.change = PointerData::Change::kCancel;
              UpdatePointerIdentifier(synthesized_cancel_event, state, false);

              state.is_down = false;
              converted_pointers.push_back(synthesized_cancel_event);
            }
          }

          PointerData synthesized_remove_event = synthesized_data;
          synthesized_remove_event.change = PointerData::Change::kRemove;

          converted_pointers.push_back(synthesized_remove_event);
        }

>>>>>>> 7d1abd99
        EnsurePointerState(pointer_data);
        converted_pointers.push_back(pointer_data);
        break;
      }
      case PointerData::Change::kRemove: {
        // Makes sure we have an existing pointer
        auto iter = states_.find(pointer_data.device);
        if (iter == states_.end())
          break;
        FML_DCHECK(iter != states_.end());
        PointerState state = iter->second;
        if (state.view_id != pointer_data.view_id) {
          // Ignores remove event if the pointer was previously added to a
          // different view.
          break;
        }

        if (state.is_down) {
          // Synthesizes cancel event if the pointer is down.
          PointerData synthesized_cancel_event = pointer_data;
          synthesized_cancel_event.change = PointerData::Change::kCancel;
          synthesized_cancel_event.synthesized = 1;
          UpdatePointerIdentifier(synthesized_cancel_event, state, false);

          state.is_down = false;
          states_[synthesized_cancel_event.device] = state;
          converted_pointers.push_back(synthesized_cancel_event);
        }

        if (LocationNeedsUpdate(pointer_data, state)) {
          // Synthesizes a hover event if the location does not match.
          PointerData synthesized_hover_event = pointer_data;
          synthesized_hover_event.change = PointerData::Change::kHover;
          synthesized_hover_event.synthesized = 1;

          UpdateDeltaAndState(synthesized_hover_event, state);
          converted_pointers.push_back(synthesized_hover_event);
        }

        states_.erase(pointer_data.device);
        converted_pointers.push_back(pointer_data);
        break;
      }
      case PointerData::Change::kHover: {
        auto iter = states_.find(pointer_data.device);
        PointerState state;
        if (iter == states_.end()) {
          // Synthesizes add event if the pointer is not previously added.
          PointerData synthesized_add_event = pointer_data;
          synthesized_add_event.change = PointerData::Change::kAdd;
          synthesized_add_event.synthesized = 1;
          synthesized_add_event.buttons = 0;
          state = EnsurePointerState(synthesized_add_event);
          converted_pointers.push_back(synthesized_add_event);
        } else {
          state = iter->second;
        }

        FML_DCHECK(!state.is_down);
        state.buttons = pointer_data.buttons;
        if (LocationNeedsUpdate(pointer_data, state)) {
          UpdateDeltaAndState(pointer_data, state);
          converted_pointers.push_back(pointer_data);
        }
        break;
      }
      case PointerData::Change::kDown: {
        auto iter = states_.find(pointer_data.device);
        PointerState state;
        if (iter == states_.end()) {
          // Synthesizes a add event if the pointer is not previously added.
          PointerData synthesized_add_event = pointer_data;
          synthesized_add_event.change = PointerData::Change::kAdd;
          synthesized_add_event.synthesized = 1;
          synthesized_add_event.buttons = 0;
          state = EnsurePointerState(synthesized_add_event);
          converted_pointers.push_back(synthesized_add_event);
        } else {
          state = iter->second;
        }

        FML_DCHECK(!state.is_down);
        if (LocationNeedsUpdate(pointer_data, state)) {
          // Synthesizes a hover event if the location does not match.
          PointerData synthesized_hover_event = pointer_data;
          synthesized_hover_event.change = PointerData::Change::kHover;
          synthesized_hover_event.synthesized = 1;
          synthesized_hover_event.buttons = 0;

          UpdateDeltaAndState(synthesized_hover_event, state);
          converted_pointers.push_back(synthesized_hover_event);
        }

        UpdatePointerIdentifier(pointer_data, state, true);
        state.is_down = true;
        state.buttons = pointer_data.buttons;
        states_[pointer_data.device] = state;
        converted_pointers.push_back(pointer_data);
        break;
      }
      case PointerData::Change::kMove: {
        // Makes sure we have an existing pointer in down state
        auto iter = states_.find(pointer_data.device);
        FML_DCHECK(iter != states_.end());
        PointerState state = iter->second;
        FML_DCHECK(state.is_down);

        UpdatePointerIdentifier(pointer_data, state, false);
        UpdateDeltaAndState(pointer_data, state);
        state.buttons = pointer_data.buttons;
        converted_pointers.push_back(pointer_data);
        break;
      }
      case PointerData::Change::kUp: {
        // Makes sure we have an existing pointer in down state
        auto iter = states_.find(pointer_data.device);
        FML_DCHECK(iter != states_.end());
        PointerState state = iter->second;
        FML_DCHECK(state.is_down);

        UpdatePointerIdentifier(pointer_data, state, false);

        if (LocationNeedsUpdate(pointer_data, state)) {
          // Synthesizes a move event if the location does not match.
          PointerData synthesized_move_event = pointer_data;
          synthesized_move_event.change = PointerData::Change::kMove;
          synthesized_move_event.buttons = state.buttons;
          synthesized_move_event.synthesized = 1;

          UpdateDeltaAndState(synthesized_move_event, state);
          converted_pointers.push_back(synthesized_move_event);
        }

        state.is_down = false;
        state.buttons = pointer_data.buttons;
        states_[pointer_data.device] = state;
        converted_pointers.push_back(pointer_data);
        break;
      }
      case PointerData::Change::kPanZoomStart: {
        // Makes sure we have an existing pointer
        auto iter = states_.find(pointer_data.device);
        PointerState state;
        if (iter == states_.end()) {
          // Synthesizes add event if the pointer is not previously added.
          PointerData synthesized_add_event = pointer_data;
          synthesized_add_event.change = PointerData::Change::kAdd;
          synthesized_add_event.synthesized = 1;
          synthesized_add_event.buttons = 0;
          state = EnsurePointerState(synthesized_add_event);
          converted_pointers.push_back(synthesized_add_event);
        } else {
          state = iter->second;
        }
        FML_DCHECK(!state.is_down);
        FML_DCHECK(!state.is_pan_zoom_active);
        if (LocationNeedsUpdate(pointer_data, state)) {
          // Synthesizes a hover event if the location does not match.
          PointerData synthesized_hover_event = pointer_data;
          synthesized_hover_event.change = PointerData::Change::kHover;
          synthesized_hover_event.synthesized = 1;
          synthesized_hover_event.buttons = 0;

          UpdateDeltaAndState(synthesized_hover_event, state);
          converted_pointers.push_back(synthesized_hover_event);
        }

        UpdatePointerIdentifier(pointer_data, state, true);
        state.is_pan_zoom_active = true;
        state.pan_x = 0;
        state.pan_y = 0;
        state.scale = 1;
        state.rotation = 0;
        states_[pointer_data.device] = state;
        converted_pointers.push_back(pointer_data);
        break;
      }
      case PointerData::Change::kPanZoomUpdate: {
        // Makes sure we have an existing pointer in pan_zoom_active state
        auto iter = states_.find(pointer_data.device);
        FML_DCHECK(iter != states_.end());
        PointerState state = iter->second;
        FML_DCHECK(!state.is_down);
        FML_DCHECK(state.is_pan_zoom_active);

        UpdatePointerIdentifier(pointer_data, state, false);
        UpdateDeltaAndState(pointer_data, state);

        converted_pointers.push_back(pointer_data);
        break;
      }
      case PointerData::Change::kPanZoomEnd: {
        // Makes sure we have an existing pointer in pan_zoom_active state
        auto iter = states_.find(pointer_data.device);
        FML_DCHECK(iter != states_.end());
        PointerState state = iter->second;
        FML_DCHECK(state.is_pan_zoom_active);

        UpdatePointerIdentifier(pointer_data, state, false);

        if (LocationNeedsUpdate(pointer_data, state)) {
          // Synthesizes an update event if the location does not match.
          PointerData synthesized_move_event = pointer_data;
          synthesized_move_event.change = PointerData::Change::kPanZoomUpdate;
          synthesized_move_event.pan_x = state.pan_x;
          synthesized_move_event.pan_y = state.pan_y;
          synthesized_move_event.pan_delta_x = 0;
          synthesized_move_event.pan_delta_y = 0;
          synthesized_move_event.scale = state.scale;
          synthesized_move_event.rotation = state.rotation;
          synthesized_move_event.synthesized = 1;

          UpdateDeltaAndState(synthesized_move_event, state);
          converted_pointers.push_back(synthesized_move_event);
        }

        state.is_pan_zoom_active = false;
        states_[pointer_data.device] = state;
        converted_pointers.push_back(pointer_data);
        break;
      }
      default: {
        converted_pointers.push_back(pointer_data);
        break;
      }
    }
  } else {
    switch (pointer_data.signal_kind) {
      case PointerData::SignalKind::kScroll:
      case PointerData::SignalKind::kScrollInertiaCancel:
      case PointerData::SignalKind::kScale: {
        // Makes sure we have an existing pointer
        auto iter = states_.find(pointer_data.device);
        PointerState state;

        if (iter == states_.end()) {
          // Synthesizes a add event if the pointer is not previously added.
          PointerData synthesized_add_event = pointer_data;
          synthesized_add_event.signal_kind = PointerData::SignalKind::kNone;
          synthesized_add_event.change = PointerData::Change::kAdd;
          synthesized_add_event.synthesized = 1;
          synthesized_add_event.buttons = 0;
          state = EnsurePointerState(synthesized_add_event);
          converted_pointers.push_back(synthesized_add_event);
        } else {
          state = iter->second;
        }

        if (LocationNeedsUpdate(pointer_data, state)) {
          if (state.is_down) {
            // Synthesizes a move event if the pointer is down.
            PointerData synthesized_move_event = pointer_data;
            synthesized_move_event.signal_kind = PointerData::SignalKind::kNone;
            synthesized_move_event.change = PointerData::Change::kMove;
            synthesized_move_event.buttons = state.buttons;
            synthesized_move_event.synthesized = 1;

            UpdateDeltaAndState(synthesized_move_event, state);
            converted_pointers.push_back(synthesized_move_event);
          } else {
            // Synthesizes a hover event if the pointer is up.
            PointerData synthesized_hover_event = pointer_data;
            synthesized_hover_event.signal_kind =
                PointerData::SignalKind::kNone;
            synthesized_hover_event.change = PointerData::Change::kHover;
            synthesized_hover_event.buttons = 0;
            synthesized_hover_event.synthesized = 1;

            UpdateDeltaAndState(synthesized_hover_event, state);
            converted_pointers.push_back(synthesized_hover_event);
          }
        }

        converted_pointers.push_back(pointer_data);
        break;
      }
      default: {
        // Ignores unknown signal kind.
        break;
      }
    }
  }
}

PointerState PointerDataPacketConverter::EnsurePointerState(
    PointerData pointer_data) {
  PointerState state;
  state.pointer_identifier = 0;
  state.is_down = false;
  state.is_pan_zoom_active = false;
  state.physical_x = pointer_data.physical_x;
  state.physical_y = pointer_data.physical_y;
  state.pan_x = 0;
  state.pan_y = 0;
  state.view_id = pointer_data.view_id;
  states_[pointer_data.device] = state;
  return state;
}

void PointerDataPacketConverter::UpdateDeltaAndState(PointerData& pointer_data,
                                                     PointerState& state) {
  pointer_data.physical_delta_x = pointer_data.physical_x - state.physical_x;
  pointer_data.physical_delta_y = pointer_data.physical_y - state.physical_y;
  pointer_data.pan_delta_x = pointer_data.pan_x - state.pan_x;
  pointer_data.pan_delta_y = pointer_data.pan_y - state.pan_y;
  state.physical_x = pointer_data.physical_x;
  state.physical_y = pointer_data.physical_y;
  state.pan_x = pointer_data.pan_x;
  state.pan_y = pointer_data.pan_y;
  state.scale = pointer_data.scale;
  state.rotation = pointer_data.rotation;
  states_[pointer_data.device] = state;
}

bool PointerDataPacketConverter::LocationNeedsUpdate(
    const PointerData pointer_data,
    const PointerState state) {
  return state.physical_x != pointer_data.physical_x ||
         state.physical_y != pointer_data.physical_y;
}

void PointerDataPacketConverter::UpdatePointerIdentifier(
    PointerData& pointer_data,
    PointerState& state,
    bool start_new_pointer) {
  if (start_new_pointer) {
    state.pointer_identifier = ++pointer_;
    states_[pointer_data.device] = state;
  }
  pointer_data.pointer_identifier = state.pointer_identifier;
}

}  // namespace flutter<|MERGE_RESOLUTION|>--- conflicted
+++ resolved
@@ -74,10 +74,6 @@
         break;
       }
       case PointerData::Change::kAdd: {
-<<<<<<< HEAD
-        states_.erase(pointer_data.device);
-        FML_DCHECK(states_.find(pointer_data.device) == states_.end());
-=======
         auto iter = states_.find(pointer_data.device);
         if (iter != states_.end()) {
           // Synthesizes a remove event if the pointer was not previously
@@ -117,7 +113,6 @@
           converted_pointers.push_back(synthesized_remove_event);
         }
 
->>>>>>> 7d1abd99
         EnsurePointerState(pointer_data);
         converted_pointers.push_back(pointer_data);
         break;
@@ -125,8 +120,6 @@
       case PointerData::Change::kRemove: {
         // Makes sure we have an existing pointer
         auto iter = states_.find(pointer_data.device);
-        if (iter == states_.end())
-          break;
         FML_DCHECK(iter != states_.end());
         PointerState state = iter->second;
         if (state.view_id != pointer_data.view_id) {
